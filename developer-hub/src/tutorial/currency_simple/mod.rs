--- conflicted
+++ resolved
@@ -4,8 +4,8 @@
 //! [`crate::polkadot_sdk::frame_runtime`]) that is capable of handling a simple crypto-currency.
 //! This pallet will:
 //!
-//! 1. Allow anyone to mint new tokens into accounts (which is obviously not a great idea for a
-//!    real system).
+//! 1. Allow anyone to mint new tokens into accounts (which is obviously not a great idea for a real
+//!    system).
 //! 2. Allow any user that owns tokens to transfer them to others.
 //! 3. Track the total issuance of all tokens at all times.
 //!
@@ -240,11 +240,7 @@
 //! - **Event**: Events are akin to the return type of dispatchables. They should represent what
 //!   happened at the end of a dispatch operation. Therefore, the convention is to use passive tense
 //!   for event names (eg. `SomethingHappened`). This allows other sub-systems or external parties
-<<<<<<< HEAD
 //!   (eg. a light-node, a DApp) to listen to particular events happening, without needing to
-=======
-//!   (e.g. a light-client, a DApp) to listen to particular events happening, without needing to
->>>>>>> d08ab245
 //!   re-execute the whole state transition function.
 //!
 //! TODO: both need to be improved a lot at the pallet-macro rust-doc level. Also my explanation
